--- conflicted
+++ resolved
@@ -1,10 +1,6 @@
 [package]
 name = "chainhook-sdk"
-<<<<<<< HEAD
-version = "0.12.11"
-=======
 version = "0.12.10"
->>>>>>> 8135e5e6
 description = "Stateless Transaction Indexing Engine for Stacks and Bitcoin"
 license = "GPL-3.0"
 edition = "2021"
@@ -16,9 +12,10 @@
 serde_json = { version = "1", features = ["arbitrary_precision"] }
 serde-hex = "0.1.0"
 serde_derive = "1"
-# stacks-codec = "2.5"
-stacks-codec = { git = "https://github.com/hirosystems/clarinet.git" }
+stacks-codec = "2.4.1"
+# hiro-system-kit = { version = "0.1.0", path = "../../../clarinet/components/hiro-system-kit" }
 hiro-system-kit = { version = "0.3.4", optional = true }
+chainhook-types = { version = "1.3.6", path = "../chainhook-types-rs" }
 rocket = { version = "=0.5.0", features = ["json"] }
 bitcoincore-rpc = "0.18.0"
 bitcoincore-rpc-json = "0.18.0"
@@ -45,8 +42,6 @@
 miniscript = "11.0.0"
 prometheus = "0.13.3"
 
-chainhook-types = { path = "../chainhook-types-rs" }
-
 [dev-dependencies]
 test-case = "3.1.0"
 
