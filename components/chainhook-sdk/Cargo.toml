--- conflicted
+++ resolved
@@ -32,15 +32,11 @@
 ] }
 tokio = { version = "1.24", features = ["full"] }
 base58 = "0.2.0"
-<<<<<<< HEAD
 clap = { version = "3.1.6", features = ["derive"], optional = true }
 clap_generate = { version = "3.0.3", optional = true }
 toml = { version = "0.5.6", features = ["preserve_order"], optional = true }
 ctrlc = { version = "3.2.2", optional = true }
 schemars = { version = "0.8.10", git = "https://github.com/hirosystems/schemars.git", branch = "feat-chainhook-fixes" }
-=======
-schemars = { version = "0.8.10" }
->>>>>>> f5107b7f
 crossbeam-channel = "0.5.6"
 futures = "0.3.21"
 hyper = { version = "0.14.24", features = ["http1", "client"] }
