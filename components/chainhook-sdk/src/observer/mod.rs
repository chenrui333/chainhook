--- conflicted
+++ resolved
@@ -1492,7 +1492,6 @@
                 chainhook_store
                     .predicates
                     .expire_stacks_hook(hook_uuid, block_height);
-<<<<<<< HEAD
             }
             ObserverCommand::ExpireBitcoinPredicate(HookExpirationData {
                 hook_uuid,
@@ -1510,41 +1509,5 @@
     Ok(())
 }
 
-fn handle_blocks_pre_processing(
-    block_pre_processor: &Option<(Sender<HandleBlock>, Receiver<Vec<BitcoinBlockData>>)>,
-    blocks: Vec<BitcoinBlockData>,
-    apply: bool,
-    ctx: &Context,
-) -> Vec<BitcoinBlockData> {
-    if let Some(ref processor) = block_pre_processor {
-        ctx.try_log(|logger| slog::info!(logger, "Sending blocks to pre-processor",));
-        let _ = processor.0.send(match apply {
-            true => HandleBlock::ApplyBlocks(blocks.clone()),
-            false => HandleBlock::UndoBlocks(blocks.clone()),
-        });
-        ctx.try_log(|logger| slog::info!(logger, "Waiting for blocks from pre-processor",));
-        match processor.1.recv() {
-            Ok(updated_blocks) => {
-                ctx.try_log(|logger| slog::info!(logger, "Blocks received from pre-processor",));
-                return updated_blocks;
-=======
->>>>>>> 19f5310c
-            }
-            ObserverCommand::ExpireBitcoinPredicate(HookExpirationData {
-                hook_uuid,
-                block_height,
-            }) => {
-                ctx.try_log(|logger| {
-                    slog::info!(logger, "Handling ExpireBitcoinPredicate command")
-                });
-                chainhook_store
-                    .predicates
-                    .expire_bitcoin_hook(hook_uuid, block_height);
-            }
-        }
-    }
-    Ok(())
-}
-
 #[cfg(test)]
 pub mod tests;